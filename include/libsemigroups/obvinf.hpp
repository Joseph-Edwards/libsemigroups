--- conflicted
+++ resolved
@@ -64,15 +64,10 @@
 #include <utility>  // for pair
 #include <vector>   // for vector
 
-<<<<<<< HEAD
 #include "config.hpp"     // for LIBSEMIGROUPS_EIGEN_ENABLED
+#include "ranges.hpp"     // for word_type etc
 #include "rewriters.hpp"  // for RewriteTrie
 #include "types.hpp"      // for word_type etc
-=======
-#include "config.hpp"  // for LIBSEMIGROUPS_EIGEN_ENABLED
-#include "ranges.hpp"  // for word_type etc
-#include "types.hpp"   // for word_type etc
->>>>>>> a86b1160
 
 #include "detail/eigen.hpp"
 #include "detail/uf.hpp"  // for Duf
